--- conflicted
+++ resolved
@@ -836,11 +836,7 @@
         return json.loads(response.text)
 
     @staticmethod
-<<<<<<< HEAD
-    def update_sobject_row(object, record_id, record_json, run_assignment_rules, access_token, instance_url):
-=======
     def update_sobject_row(object_name, record_id, record_json, run_assignment_rules, access_token, instance_url):
->>>>>>> 6dfa76e0
         """
         Updates a specific record with the data in the record_json param
 
@@ -860,10 +856,6 @@
                                       }
             run_assignment_rules (bool): If true this will add the assginment
                                          rule header to the request.
-<<<<<<< HEAD
-=======
-
->>>>>>> 6dfa76e0
             access_token (str): This is the access_token value received from the
                                 login response
             instance_url (str): This is the instance_url value received from the
@@ -1071,11 +1063,7 @@
         Returns:
             object: returns information about the password reset
         """
-<<<<<<< HEAD
         query_uri = f'/sobjects/User/{user_id}/password'
-=======
-        query_uri = '/sobjects/User/%s/password' % user_id
->>>>>>> 6dfa76e0
         header_details = Util.get_standard_header(access_token)
 
         response = webservice.Tools.delete_http_response(
