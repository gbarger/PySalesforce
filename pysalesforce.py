--- conflicted
+++ resolved
@@ -836,19 +836,15 @@
         return json.loads(response.text)
 
     @staticmethod
-<<<<<<< HEAD
-    def update_sobject_row(object, record_id, record_json, run_assignment_rules, access_token, instance_url):
-=======
-    def update_sobject_row(object_name, record_id, record_json, access_token, instance_url):
->>>>>>> c7451911
+    def update_sobject_row(object_name, record_id, record_json, run_assignment_rules, access_token, instance_url):
         """
         Updates a specific record with the data in the record_json param
 
         Args:
             object_name (str): The API name of the object.
             record_id (str): The record Id you're trying to update
-<<<<<<< HEAD
-            record_json (object): The JSON describing the fields you want to
+
+            record_json (dict): The JSON describing the fields you want to
                                   update on the given object. You should pass in
                                   a python object and it will be converted to a
                                   json string to send the request. This object
@@ -860,18 +856,7 @@
                                       }
             run_assignment_rules (bool): If true this will add the assginment
                                          rule header to the request.
-=======
-            record_json (dict): The JSON describing the fields you want to
-                                update on the given object. You should pass in
-                                a python object and it will be converted to a
-                                json string to send the request. This object
-                                is just the key value paris for the record
-                                update. e.g.:
-                                    {
-                                        'BillingCity': 'Bellevue',
-                                        'BillingState': 'WA'
-                                    }
->>>>>>> c7451911
+
             access_token (str): This is the access_token value received from the
                                 login response
             instance_url (str): This is the instance_url value received from the
